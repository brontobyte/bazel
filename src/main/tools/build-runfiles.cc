// Copyright 2014 Google Inc. All rights reserved.
//
// Licensed under the Apache License, Version 2.0 (the "License");
// you may not use this file except in compliance with the License.
// You may obtain a copy of the License at
//
//    http://www.apache.org/licenses/LICENSE-2.0
//
// Unless required by applicable law or agreed to in writing, software
// distributed under the License is distributed on an "AS IS" BASIS,
// WITHOUT WARRANTIES OR CONDITIONS OF ANY KIND, either express or implied.
// See the License for the specific language governing permissions and
// limitations under the License.
//
// This program creates a "runfiles tree" from a "runfiles manifest".
//
// The command line arguments are an input manifest INPUT and an output
// directory RUNFILES. First, the files in the RUNFILES directory are scanned
// and any extraneous ones are removed. Second, any missing files are created.
// Finally, a copy of the input manifest is written to RUNFILES/MANIFEST.
//
// The input manifest consists of lines, each containing a relative path within
// the runfiles, a space, and an optional absolute path.  If this second path
// is present, a symlink is created pointing to it; otherwise an empty file is
// created.
//
// Given the line
//   <workspace root>/output/path /real/path
// we will create directories
//   RUNFILES/<workspace root>
//   RUNFILES/<workspace root>/output
// a symlink
//   RUNFILES/<workspace root>/output/path -> /real/path
// and the output manifest will contain a line
//   <workspace root>/output/path /real/path
//
// If --use_metadata is supplied, every other line is treated as opaque
// metadata, and is ignored here.
//
// All output paths must be relative and generally (but not always) begin with
// <workspace root>. No output path may be equal to another.  No output path may
// be a path prefix of another.

#define _FILE_OFFSET_BITS 64

#include <dirent.h>
#include <errno.h>
#include <fcntl.h>
#include <limits.h>
#include <stdio.h>
#include <string.h>
#include <stdlib.h>
#include <sys/stat.h>
#include <unistd.h>

#include <map>
#include <string>

// program_invocation_short_name is not portable.
static const char *argv0;

const char *input_filename;
const char *output_base_dir;

#define LOG() { \
  fprintf(stderr, "%s (args %s %s): ", \
          argv0, input_filename, output_base_dir); \
}

#define DIE(args...) { \
  LOG(); \
  fprintf(stderr, args); \
  fprintf(stderr, "\n"); \
  exit(1); \
}

#define PDIE(args...) { \
  int saved_errno = errno; \
  LOG(); \
  fprintf(stderr, args); \
  fprintf(stderr, ": %s [%d]\n", strerror(saved_errno), saved_errno); \
  exit(1); \
}

enum FileType {
  FILE_TYPE_REGULAR,
  FILE_TYPE_DIRECTORY,
  FILE_TYPE_SYMLINK
};

struct FileInfo {
  FileType type;
  std::string symlink_target;

  bool operator==(const FileInfo &other) const {
    return type == other.type && symlink_target == other.symlink_target;
  }

  bool operator!=(const FileInfo &other) const {
    return !(*this == other);
  }
};

typedef std::map<std::string, FileInfo> FileInfoMap;

class RunfilesCreator {
 public:
  explicit RunfilesCreator(const std::string &output_base)
      : output_base_(output_base),
        output_filename_("MANIFEST"),
        temp_filename_(output_filename_ + ".tmp") {
    SetupOutputBase();
    if (chdir(output_base_.c_str()) != 0) {
      PDIE("chdir '%s'", output_base_.c_str());
    }
  }

  void ReadManifest(const std::string &manifest_file, bool allow_relative,
                    bool use_metadata) {
    FILE *outfile = fopen(temp_filename_.c_str(), "w");
    if (!outfile) {
      PDIE("opening '%s/%s' for writing", output_base_.c_str(),
           temp_filename_.c_str());
    }
    FILE *infile = fopen(manifest_file.c_str(), "r");
    if (!infile) {
      PDIE("opening '%s' for reading", manifest_file.c_str());
    }

    // read input manifest
    int lineno = 0;
    char buf[3 * PATH_MAX];
    while (fgets(buf, sizeof buf, infile)) {
      // copy line to output manifest
      if (fputs(buf, outfile) == EOF) {
        PDIE("writing to '%s/%s'", output_base_.c_str(),
             temp_filename_.c_str());
      }

      // parse line
      ++lineno;
      // Skip metadata lines. They are used solely for
      // dependency checking.
      if (use_metadata && lineno % 2 == 0) continue;

      int n = strlen(buf)-1;
      if (!n || buf[n] != '\n') {
        DIE("missing terminator at line %d: '%s'\n", lineno, buf);
      }
      buf[n] = '\0';
      if (buf[0] ==  '/') {
        DIE("paths must not be absolute: line %d: '%s'\n", lineno, buf);
      }
      const char *s = strchr(buf, ' ');
      if (!s) {
        DIE("missing field delimiter at line %d: '%s'\n", lineno, buf);
      } else if (strchr(s+1, ' ')) {
        DIE("link or target filename contains space on line %d: '%s'\n", lineno, buf);
      }
      std::string link(buf, s-buf);
      const char *target = s+1;
<<<<<<< HEAD
      if (!allow_relative && target[0] != '\0' && target[0] != '/' && target[1] != ':') {
=======
      if (!allow_relative && target[0] != '\0' && target[0] != '/'
          && target[1] != ':') {  // Match Windows paths, e.g. C:\foo or C:/foo.
>>>>>>> dcfb9ea6
        DIE("expected absolute path at line %d: '%s'\n", lineno, buf);
      }

      FileInfo *info = &manifest_[link];
      if (target[0] == '\0') {
        // No target means an empty file.
        info->type = FILE_TYPE_REGULAR;
      } else {
        info->type = FILE_TYPE_SYMLINK;
        info->symlink_target = target;
      }

      FileInfo parent_info;
      parent_info.type = FILE_TYPE_DIRECTORY;

      while (true) {
        int k = link.rfind('/');
        if (k < 0) break;
        link.erase(k, std::string::npos);
        if (!manifest_.insert(std::make_pair(link, parent_info)).second) break;
      }
    }
    if (fclose(outfile) != 0) {
      PDIE("writing to '%s/%s'", output_base_.c_str(),
           temp_filename_.c_str());
    }
    fclose(infile);

    // Don't delete the temp manifest file.
    manifest_[temp_filename_].type = FILE_TYPE_REGULAR;
  }

  void CreateRunfiles() {
    if (unlink(output_filename_.c_str()) != 0 && errno != ENOENT) {
      PDIE("removing previous file at '%s/%s'", output_base_.c_str(),
           output_filename_.c_str());
    }

    ScanTreeAndPrune(".");
    CreateFiles();

    // rename output file into place
    if (rename(temp_filename_.c_str(), output_filename_.c_str()) != 0) {
      PDIE("renaming '%s/%s' to '%s/%s'",
           output_base_.c_str(), temp_filename_.c_str(),
           output_base_.c_str(), output_filename_.c_str());
    }
  }

 private:
  void SetupOutputBase() {
    struct stat st;
    if (stat(output_base_.c_str(), &st) != 0) {
      // Technically, this will cause problems if the user's umask contains
      // 0200, but we don't care. Anyone who does that deserves what's coming.
      if (mkdir(output_base_.c_str(), 0777) != 0) {
        PDIE("creating directory '%s'", output_base_.c_str());
      }
    } else {
      EnsureDirReadAndWritePerms(output_base_);
    }
  }

  void ScanTreeAndPrune(const std::string &path) {
    // A note on non-empty files:
    // We don't distinguish between empty and non-empty files. That is, if
    // there's a file that has contents, we don't truncate it here, even though
    // the manifest supports creation of empty files, only. Given that
    // .runfiles are *supposed* to be immutable, this shouldn't be a problem.
    EnsureDirReadAndWritePerms(path);

    struct dirent *entry;
    DIR *dh = opendir(path.c_str());
    if (!dh) {
      PDIE("opendir '%s'", path.c_str());
    }

    errno = 0;
    const std::string prefix = (path == "." ? "" : path + "/");
    while ((entry = readdir(dh)) != NULL) {
      if (!strcmp(entry->d_name, ".") || !strcmp(entry->d_name, "..")) continue;

      std::string entry_path = prefix + entry->d_name;
      FileInfo actual_info;
      actual_info.type = DentryToFileType(entry_path, entry->d_type);

      if (actual_info.type == FILE_TYPE_SYMLINK) {
        ReadLinkOrDie(entry_path, &actual_info.symlink_target);
      }

      FileInfoMap::iterator expected_it = manifest_.find(entry_path);
      if (expected_it == manifest_.end() ||
          expected_it->second != actual_info) {
        DelTree(entry_path, actual_info.type);
      } else {
        manifest_.erase(expected_it);
        if (actual_info.type == FILE_TYPE_DIRECTORY) {
          ScanTreeAndPrune(entry_path);
        }
      }

      errno = 0;
    }
    if (errno != 0) {
      PDIE("reading directory '%s'", path.c_str());
    }
    closedir(dh);
  }

  void CreateFiles() {
    for (FileInfoMap::const_iterator it = manifest_.begin();
         it != manifest_.end(); ++it) {
      const std::string &path = it->first;
      switch (it->second.type) {
        case FILE_TYPE_DIRECTORY:
          if (mkdir(path.c_str(), 0777) != 0) {
            PDIE("mkdir '%s'", path.c_str());
          }
          break;
        case FILE_TYPE_REGULAR:
          {
            int fd = open(path.c_str(), O_CREAT|O_EXCL|O_WRONLY, 0555);
            if (fd < 0) {
              PDIE("creating empty file '%s'", path.c_str());
            }
            close(fd);
          }
          break;
        case FILE_TYPE_SYMLINK:
          if (symlink(it->second.symlink_target.c_str(), path.c_str()) != 0) {
            PDIE("symlinking '%s' -> '%s'", path.c_str(),
                 it->second.symlink_target.c_str());
          }
          break;
      }
    }
  }

  FileType DentryToFileType(const std::string &path, char d_type) {
    if (d_type == DT_UNKNOWN) {
      struct stat st;
      LStatOrDie(path, &st);
      if (S_ISDIR(st.st_mode)) {
        return FILE_TYPE_DIRECTORY;
      } else if (S_ISLNK(st.st_mode)) {
        return FILE_TYPE_SYMLINK;
      } else {
        return FILE_TYPE_REGULAR;
      }
    } else if (d_type == DT_DIR) {
      return FILE_TYPE_DIRECTORY;
    } else if (d_type == DT_LNK) {
      return FILE_TYPE_SYMLINK;
    } else {
      return FILE_TYPE_REGULAR;
    }
  }

  void LStatOrDie(const std::string &path, struct stat *st) {
    if (lstat(path.c_str(), st) != 0) {
      PDIE("stating file '%s'", path.c_str());
    }
  }

  void ReadLinkOrDie(const std::string &path, std::string *output) {
    char readlink_buffer[PATH_MAX];
    int sz = readlink(path.c_str(), readlink_buffer, sizeof(readlink_buffer));
    if (sz < 0) {
      PDIE("reading symlink '%s'", path.c_str());
    }
    // readlink returns a non-null terminated string.
    std::string(readlink_buffer, sz).swap(*output);
  }

  void EnsureDirReadAndWritePerms(const std::string &path) {
    const int kMode = 0700;
    struct stat st;
    LStatOrDie(path, &st);
    if ((st.st_mode & kMode) != kMode) {
      int new_mode = (st.st_mode | kMode) & ALLPERMS;
      if (chmod(path.c_str(), new_mode) != 0) {
        PDIE("chmod '%s'", path.c_str());
      }
    }
  }

  void DelTree(const std::string &path, FileType file_type) {
    if (file_type != FILE_TYPE_DIRECTORY) {
      if (unlink(path.c_str()) != 0) {
        PDIE("unlinking '%s'", path.c_str());
      }
      return;
    }

    EnsureDirReadAndWritePerms(path);

    struct dirent *entry;
    DIR *dh = opendir(path.c_str());
    if (!dh) {
      PDIE("opendir '%s'", path.c_str());
    }
    errno = 0;
    while ((entry = readdir(dh)) != NULL) {
      if (!strcmp(entry->d_name, ".") || !strcmp(entry->d_name, "..")) continue;
      const std::string entry_path = path + '/' + entry->d_name;
      FileType entry_file_type = DentryToFileType(entry_path, entry->d_type);
      DelTree(entry_path, entry_file_type);
      errno = 0;
    }
    if (errno != 0) {
      PDIE("readdir '%s'", path.c_str());
    }
    closedir(dh);
    if (rmdir(path.c_str()) != 0) {
      PDIE("rmdir '%s'", path.c_str());
    }
  }

 private:
  std::string output_base_;
  std::string output_filename_;
  std::string temp_filename_;

  FileInfoMap manifest_;
};

int main(int argc, char **argv) {
  argv0 = argv[0];

  argc--; argv++;
  bool allow_relative = false;
  bool use_metadata = false;

  while (argc >= 1) {
    if (strcmp(argv[0], "--allow_relative") == 0) {
      allow_relative = true;
      argc--; argv++;
    } else if (strcmp(argv[0], "--use_metadata") == 0) {
      use_metadata = true;
      argc--; argv++;
    } else {
      break;
    }
  }

  if (argc != 2) {
    fprintf(stderr, "usage: %s [--allow_relative] INPUT RUNFILES\n",
            argv0);
    return 1;
  }

  input_filename = argv[0];
  output_base_dir = argv[1];

  std::string manifest_file = input_filename;
  if (input_filename[0] != '/') {
    char cwd_buf[PATH_MAX];
    if (getcwd(cwd_buf, sizeof(cwd_buf)) == NULL) {
      PDIE("getcwd failed");
    }
    manifest_file = std::string(cwd_buf) + '/' + manifest_file;
  }

  RunfilesCreator runfiles_creator(output_base_dir);
  runfiles_creator.ReadManifest(manifest_file, allow_relative, use_metadata);
  runfiles_creator.CreateRunfiles();

  return 0;
}<|MERGE_RESOLUTION|>--- conflicted
+++ resolved
@@ -159,12 +159,8 @@
       }
       std::string link(buf, s-buf);
       const char *target = s+1;
-<<<<<<< HEAD
-      if (!allow_relative && target[0] != '\0' && target[0] != '/' && target[1] != ':') {
-=======
       if (!allow_relative && target[0] != '\0' && target[0] != '/'
           && target[1] != ':') {  // Match Windows paths, e.g. C:\foo or C:/foo.
->>>>>>> dcfb9ea6
         DIE("expected absolute path at line %d: '%s'\n", lineno, buf);
       }
 
